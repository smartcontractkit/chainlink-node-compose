version: '3.5'
volumes:
  prometheus_data: { }
services:
<<<<<<< HEAD
  explorer_stub:
    image: explorer_stub:latest
    container_name: explorer_stub
    build:
      context: ../explorer
    ports:
     - "4321:4321"
=======
  ganache:
    image: trufflesuite/ganache-cli:latest
    container_name: ganache
    command: >
      --account "0xac0974bec39a17e36ba4a6b4d238ff944bacb478cbed5efcae784d7bf4f2ff80,100000000000000000000"
      --account "0x59c6995e998f97a5a0044966f0945389dc9e86dae88c7a8412f4603b6b78690d,100000000000000000000"
      --account "0x5de4111afa1a4b94908f83103eb1f1706367c2e68ca870fc3fb9a804cdab365a,100000000000000000000"
      --account "0x7c852118294e51e653712a81e05800f419141751be58f605c371e15141b007a6,100000000000000000000"
      --account "0x47e179ec197488593b187f80a00eb0da91f1b9d0b13f8733639f19c30a34926a,100000000000000000000"
      --account "0x8b3a350cf5c34c9194ca85829a2df0ec3153be0318b5e2d3348e872092edffba,100000000000000000000"
      --account "0x92db14e403b83dfe3df233f83dfa3a0d7096f21ca9b0d6d6b8d88b2b4ec1564e,100000000000000000000"
      --account "0x4bbbf85ce3377467afe5d46f804f221813b2bb87f24d81f60f1fcdbf7cbf4356,100000000000000000000"
      --account "0xdbda1821b80551c9d65939329250298aa3472ba22feea921c0cf5d620ea67b97,100000000000000000000"
      --account "0x2a871d0798f97d79848a013d4936a73bf4cc922c825d33c1cf7073dff6d409c6,100000000000000000000"
      --account "0xf214f2b2cd398c806f84e317254e0f0b801d0643303237d97a22a48e01628897,100000000000000000000"
      --account "0x701b615bbdfb9de65240bc28bd21bbc0d996645a3dd57e7b12bc2bdf6f192c82,100000000000000000000"
      --account "0xa267530f49f8280200edf313ee7af6b827f2a8bce2897751d06a843f644967b1,100000000000000000000"
      --account "0x47c99abed3324a2707c28affff1267e45918ec8c3f20b8aa892e8b065d2942dd,100000000000000000000"
      --account "0xc526ee95bf44d8fc405a158bb884d9d1238d99f0612e9f33d006bb0789009aaa,100000000000000000000"
      --account "0x8166f546bab6da521a8369cab06c5d2b9e46670292d85c875ee9ec20e84ffb61,100000000000000000000"
      --account "0xea6c44ac03bff858b476bba40716402b03e41b8e97e276d1baec7c37d42484a0,100000000000000000000"
      --account "0x689af8efa8c651a91ad287602527f3af2fe9f6501a7ac4b061667b5a93e037fd,100000000000000000000"
      --account "0xde9be858da4a475276426320d5e9262ecfc3ba460bfac56360bfa6c4c28b4ee0,100000000000000000000"
      --account "0xdf57089febbacf7ba0bc227dafbffa9fc08a93fdc68e1e42411a14efcf23656e,100000000000000000000"
      --hostname '0.0.0.0'
      --networkId '1337'
      --deterministic
      --gasLimit '0xE8D4A50FFF'
    ports:
      - "8545:8545"
>>>>>>> 13d4112d
  hardhat:
    image: smartcontract/hardhat-network:latest
    restart: always
    volumes:
      - ./hh/hardhat.config.js:/usr/app/hardhat.config.js:ro
    ports:
      - "8545:8545"
  geth:
    image: ethereum/client-go:v1.10.3
    restart: always
    volumes:
      - ./ethconfig/password:/root/ethconfig/password:ro
      - ./ethconfig/genesis.json:/root/ethconfig/genesis.json:ro
      - ./ethconfig/init.sh:/root/init.sh:rw
      - ./ethconfig/password.txt:/root/password.txt:rw
      - ./ethconfig/keystore:/root/.ethereum/devchain/keystore:rw
    ports:
      - "30303:30303"
      - "30303:30303/udp"
      - "8544:8544"
      - "8545:8545"
    entrypoint: sh ./root/init.sh
    command: |
      --dev
      --dev.period 1
      --password /root/password.txt
      --datadir /root/.ethereum/devchain
      --unlock 0xf39fd6e51aad88f6f4ce6ab8827279cfffb92266
      --unlock 0x70997970C51812dc3A010C7d01b50e0d17dc79C8
      --unlock 0x3C44CdDdB6a900fa2b585dd299e03d12FA4293BC
      --unlock 0x90F79bf6EB2c4f870365E785982E1f101E93b906
      --unlock 0x15d34AAf54267DB7D7c367839AAf71A00a2C6A65
      --unlock 0x9965507D1a55bcC2695C58ba16FB37d819B0A4dc
      --unlock 0x976EA74026E726554dB657fA54763abd0C3a0aa9
      --unlock 0x14dC79964da2C08b23698B3D3cc7Ca32193d9955
      --unlock 0x23618e81E3f5cdF7f54C3d65f7FBc0aBf5B21E8f
      --unlock 0xa0Ee7A142d267C1f36714E4a8F75612F20a79720
      --unlock 0xBcd4042DE499D14e55001CcbB24a551F3b954096
      --unlock 0x71bE63f3384f5fb98995898A86B02Fb2426c5788
      --unlock 0xFABB0ac9d68B0B445fB7357272Ff202C5651694a
      --unlock 0x1CBd3b2770909D4e10f157cABC84C7264073C9Ec
      --unlock 0xdF3e18d64BC6A983f673Ab319CCaE4f1a57C7097
      --unlock 0xcd3B766CCDd6AE721141F452C550Ca635964ce71
      --unlock 0x2546BcD3c84621e976D8185a91A922aE77ECEc30
      --unlock 0xbDA5747bFD65F08deb54cb465eB87D40e51B197E
      --unlock 0xdD2FD4581271e230360230F9337D5c0430Bf44C0
      --unlock 0x8626f6940E2eb28930eFb4CeF49B2d1F2C9C1199
      --miner.gastarget '9000000000000'
      --miner.gaslimit '9000000000000'
      --networkid=1337
      --mine
      --miner.threads 1
      --miner.etherbase 0xf39fd6e51aad88f6f4ce6ab8827279cfffb92266
      --rpcapi="admin,debug,web3,eth,txpool,personal,clique,miner,net"
      --ipcdisable
      --http
      --http.addr 0.0.0.0
      --http.port=8544
      --ws
      --ws.origins "*"
      --ws.addr 0.0.0.0
      --ws.port=8545
      --graphql
      --graphql.corsdomain "*"
      --allow-insecure-unlock
      --rpc.allow-unprotected-txs
      --http.corsdomain "*"
      --vmdebug

  node_exporter:
    image: prom/node-exporter:v1.1.2
    container_name: node_exporter
    volumes:
      - /proc:/host/proc:ro
      - /sys:/host/sys:ro
      - /:/rootfs:ro
    command:
      - '--path.procfs=/host/proc'
      - '--path.rootfs=/rootfs'
      - '--path.sysfs=/host/sys'
      - '--collector.filesystem.ignored-mount-points=^/(sys|proc|dev|host|etc)($$|/)'
    restart: always
    ports:
      - 9100:9100
  prometheus:
    image: prom/prometheus:main
    volumes:
      - ./prometheus.yml:/etc/prometheus/prometheus.yml
      - prometheus_data:/prometheus
    command:
      - '--config.file=/etc/prometheus/prometheus.yml'
      - '--storage.tsdb.path=/prometheus'
      - '--web.console.libraries=/usr/share/prometheus/console_libraries'
      - '--web.console.templates=/usr/share/prometheus/consoles'
    restart: always
    ports:
      - 9090:9090
  node-db:
    container_name: chainlink-db
    image: postgres:11.6
    command: postgres -c 'max_connections=${PG_MAX_CONNECTIONS}'
    volumes:
      - ./settings/drop_tables.sql:/docker-entrypoint-initdb.d/1-drop_tables.sql
      - ./settings/create_tables.sql:/docker-entrypoint-initdb.d/2-create_tables.sql
    environment:
      POSTGRES_DB: chainlink_test
      POSTGRES_PASSWORD: node
    ports:
      - 5432:5432
    healthcheck:
      test: [ "CMD-SHELL", "pg_isready -U postgres" ]
      interval: 5s
      timeout: 5s
      retries: 5
  node:
    container_name: chainlink-node-1
    image: $CHAINLINK_IMAGE:$CHAINLINK_VERSION
    command: node start -d -p /run/secrets/node_password -a /run/secrets/apicredentials --vrfpassword=/run/secrets/apicredentials
    restart: always
    deploy:
      restart_policy:
        condition: on-failure
    depends_on:
      - "node-db"
      - "eth_client"
    environment:
      - DATABASE_URL=postgresql://postgres:node@node-db:5432/chainlink_1_test?sslmode=disable
      - LOG_LEVEL=info
      - ETH_URL
      - ETH_CHAIN_ID
      - LINK_CONTRACT_ADDRESS
    env_file:
      - ./settings/chainlink-variables.env
    ports:
      - 6711:6688
      - "6060:6060"
    secrets:
      - node_password
      - apicredentials
      - keystore
secrets:
  node_password:
    file: ./settings/password.txt
  apicredentials:
    file: ./settings/apicredentials
  keystore:
    file: ./settings/0xb90c7E3F7815F59EAD74e7543eB6D9E8538455D6.json<|MERGE_RESOLUTION|>--- conflicted
+++ resolved
@@ -2,7 +2,6 @@
 volumes:
   prometheus_data: { }
 services:
-<<<<<<< HEAD
   explorer_stub:
     image: explorer_stub:latest
     container_name: explorer_stub
@@ -10,7 +9,6 @@
       context: ../explorer
     ports:
      - "4321:4321"
-=======
   ganache:
     image: trufflesuite/ganache-cli:latest
     container_name: ganache
@@ -41,7 +39,6 @@
       --gasLimit '0xE8D4A50FFF'
     ports:
       - "8545:8545"
->>>>>>> 13d4112d
   hardhat:
     image: smartcontract/hardhat-network:latest
     restart: always
